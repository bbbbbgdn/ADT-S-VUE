--- conflicted
+++ resolved
@@ -1,6 +1,3 @@
 module.exports = {
-<<<<<<< HEAD
-=======
     publicPath: '/ADT-S-VUE/',
->>>>>>> ea3ef59d
 };