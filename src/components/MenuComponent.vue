<template>
  <nav class="menu transition-exempt">
    <BaseButton 
      v-for="item in menuItems" 
      :key="item.path"
      :variant="getButtonVariant(item.path)"
      :disabled="!item.path"
      :keepClickable="isActive(item.path) && item.path !== currentPath"
      @click="navigateTo(item.path, $event)"
      class="menu-button"
    >
      {{ item.name }}
    </BaseButton>
  </nav>
</template>

<script>
import { useRouter, useRoute } from 'vue-router'
import { ref, watch, computed } from 'vue'
import BaseButton from './BaseButton.vue'
import navigationManager from '../utils/navigationManager'

export default {
  name: 'MenuComponent',
  components: {
    BaseButton
  },
  setup() {
    const router = useRouter()
    const route = useRoute()
    const currentPath = ref(route.path)
    const clickedPath = ref(null) // Track which button was last clicked
    
    // Watch for route changes
    watch(
      () => route.path,
      (newPath) => {
        currentPath.value = newPath
      }
    )
    
    const menuItems = [
      { name: 'Atelier Dasha Tsapenko', path: '/' },
      { name: 'Projects', path: '/projects' },
<<<<<<< HEAD
      { name: 'Objects', path: '/objects' },
=======
      // { name: 'Objects', path: '' },
>>>>>>> 01dc2865
      { name: 'Shows', path: '/shows' },
      // { name: 'Press', path: '' },
      { name: 'Profile', path: '/profile' },
    ]

    // Get button variant considering both the current route and the clicked button
    const getButtonVariant = (path) => {
      // If this is the button that was just clicked, make it active immediately
      if (clickedPath.value === path) {
        return 'active'
      }
      // Otherwise, use the normal active state logic
      return navigationManager.isActive(route, path) ? 'active' : 'black'
    }

    const navigateTo = (path, event) => {
      // Don't navigate if we're already on this page
      if (currentPath.value === path) return;
      
      // Set this path as the clicked path immediately
      clickedPath.value = path;
      
      // Use navigation manager for consistent transitions
      navigationManager.navigateTo(router, path);
    }

    return {
      menuItems,
      navigateTo,
      currentPath,
      isActive: (path) => navigationManager.isActive(route, path),
      getButtonVariant
    }
  }
}
</script>

<style scoped>
.menu {
  padding: 3rem;
  display: flex;
  flex-wrap: wrap;
  gap: 3rem;
  z-index: 100;
  position: relative;
}

.components-button {
  position: absolute;
  right: 0;
  top: 0;
  margin: 3rem;
}

/* Menu button styles - using CSS variables */
.menu-button {
  transition: background-color var(--transition-duration, 500ms) var(--transition-easing, ease), 
              color var(--transition-duration, 500ms) var(--transition-easing, ease);
}

</style>    <|MERGE_RESOLUTION|>--- conflicted
+++ resolved
@@ -42,11 +42,7 @@
     const menuItems = [
       { name: 'Atelier Dasha Tsapenko', path: '/' },
       { name: 'Projects', path: '/projects' },
-<<<<<<< HEAD
       { name: 'Objects', path: '/objects' },
-=======
-      // { name: 'Objects', path: '' },
->>>>>>> 01dc2865
       { name: 'Shows', path: '/shows' },
       // { name: 'Press', path: '' },
       { name: 'Profile', path: '/profile' },
